--- conflicted
+++ resolved
@@ -46,13 +46,8 @@
     "@types/semver": "5.3.30",
     "ava": "0.18.2",
     "conventional-changelog-cli": "1.3.0",
-<<<<<<< HEAD
     "conventional-changelog-lint": "1.1.2",
-    "coveralls": "2.11.16",
-=======
-    "conventional-changelog-lint": "1.1.1",
     "coveralls": "2.12.0",
->>>>>>> 24b336cb
     "cz-customizable": "4.0.0",
     "husky": "0.13.2",
     "nyc": "10.1.2",
