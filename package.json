{
  "name": "hinkelstein",
  "version": "0.1.0",
  "description": "Helper for monorepositories",
  "main": "dist/src/index.js",
  "bin": {
    "hinkelstein": "dist/src/index.js"
  },
  "files": [
    "dist/src",
    "index.d.ts"
  ],
  "scripts": {
    "commitmsg": "conventional-changelog-lint -e",
    "start": "npm test",
    "clean": "rimraf dist",
    "prebuild": "npm run clean",
    "build": "tsc --sourceMap",
    "build:inline": "tsc --inlineSourceMap",
    "build:watch": "tsc --sourceMap --watch",
    "pretest": "npm run clean && npm run build:inline",
    "test": "nyc --all --reporter lcov ./node_modules/.bin/ava",
    "linter": "tslint --project ./tsconfig.json --type-check",
    "prerelease": "npm test && npm run build",
    "release": "standard-version",
    "postrelease": "git push --follow-tags origin master && npm publish"
  },
  "repository": {
    "type": "git",
    "url": "KnisterPeter/hinkelstein"
  },
  "author": {
    "name": "Markus Wolf",
    "email": "knister.peter@shadowrun-clan.de"
  },
  "license": "MIT",
  "bugs": {
    "url": "https://github.com/KnisterPeter/hinkelstein/issues"
  },
  "homepage": "https://github.com/KnisterPeter/hinkelstein#readme",
  "devDependencies": {
    "@knisterpeter/standard-tslint": "^1.4.0",
    "@types/common-tags": "1.2.5",
<<<<<<< HEAD
    "@types/fs-extra": "2.0.0",
    "@types/node": "7.0.15",
=======
    "@types/fs-extra": "3.0.0",
    "@types/node": "7.0.14",
>>>>>>> 60c0c58d
    "@types/semver": "5.3.31",
    "ava": "0.19.1",
    "conventional-changelog-cli": "1.3.1",
    "conventional-changelog-lint": "1.1.9",
    "coveralls": "2.13.1",
    "cz-customizable": "5.0.0",
    "husky": "0.13.3",
    "nyc": "10.2.0",
    "rimraf": "2.6.1",
    "source-map-support": "0.4.13",
    "standard-version": "4.0.0",
    "tslint": "5.1.0",
    "typescript": "2.2.2"
  },
  "dependencies": {
    "common-tags": "1.4.0",
    "conventional-commits-parser": "1.3.0",
    "fs-extra": "2.1.0",
    "npm-registry-client": "8.3.0",
    "semver": "5.3.0"
  },
  "ava": {
    "files": [
      "dist/test/**/*-test.js"
    ],
    "source": [
      "dist/src/**/*.js"
    ],
    "require": [
      "source-map-support/register"
    ]
  },
  "nyc": {
    "exclude": [
      "node_modules",
      "coverage",
      "dist/test",
      "test"
    ]
  },
  "config": {
    "commitizen": {
      "path": "./node_modules/cz-customizable"
    },
    "cz-customizable": {
      "config": "./.cz-config.js"
    }
  }
}<|MERGE_RESOLUTION|>--- conflicted
+++ resolved
@@ -41,13 +41,9 @@
   "devDependencies": {
     "@knisterpeter/standard-tslint": "^1.4.0",
     "@types/common-tags": "1.2.5",
-<<<<<<< HEAD
-    "@types/fs-extra": "2.0.0",
+
+    "@types/fs-extra": "3.0.0",
     "@types/node": "7.0.15",
-=======
-    "@types/fs-extra": "3.0.0",
-    "@types/node": "7.0.14",
->>>>>>> 60c0c58d
     "@types/semver": "5.3.31",
     "ava": "0.19.1",
     "conventional-changelog-cli": "1.3.1",
