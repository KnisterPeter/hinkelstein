{
  "name": "hinkelstein",
  "version": "0.1.0",
  "description": "Helper for monorepositories",
  "main": "dist/src/index.js",
  "bin": {
    "hinkelstein": "dist/src/index.js"
  },
  "files": [
    "dist/src",
    "index.d.ts"
  ],
  "scripts": {
    "commitmsg": "conventional-changelog-lint -e",
    "start": "npm test",
    "clean": "rimraf dist",
    "prebuild": "npm run clean",
    "build": "tsc --sourceMap",
    "build:inline": "tsc --inlineSourceMap",
    "build:watch": "tsc --sourceMap --watch",
    "pretest": "npm run clean && npm run build:inline",
    "test": "nyc --all --reporter lcov ./node_modules/.bin/ava",
    "linter": "tslint --project ./tsconfig.json --type-check",
    "prerelease": "npm test && npm run build",
    "release": "standard-version",
    "postrelease": "git push --follow-tags origin master && npm publish"
  },
  "repository": {
    "type": "git",
    "url": "KnisterPeter/hinkelstein"
  },
  "author": {
    "name": "Markus Wolf",
    "email": "knister.peter@shadowrun-clan.de"
  },
  "license": "MIT",
  "bugs": {
    "url": "https://github.com/KnisterPeter/hinkelstein/issues"
  },
  "homepage": "https://github.com/KnisterPeter/hinkelstein#readme",
  "devDependencies": {
    "@knisterpeter/standard-tslint": "^1.4.0",
    "@types/common-tags": "^1.2.5",
    "@types/fs-extra": "^4.0.1",
    "@types/node": "^8.0.25",
    "@types/semver": "^5.4.0",
    "ava": "^0.22.0",
    "conventional-changelog-cli": "^1.3.3",
    "conventional-changelog-lint": "^2.0.0",
    "coveralls": "^2.13.1",
    "cz-customizable": "^5.0.0",
    "husky": "^0.14.0",
    "nyc": "^11.0.2",
    "rimraf": "^2.6.1",
    "source-map-support": "^0.4.17",
    "standard-version": "^4.0.0",
<<<<<<< HEAD
    "tslint": "^5.7.0",
    "typescript": "^2.3.2"
=======
    "tslint": "^5.2.0",
    "typescript": "^2.5.2"
>>>>>>> ea46098f
  },
  "dependencies": {
    "common-tags": "^1.4.0",
    "conventional-commits-parser": "^2.0.0",
    "fs-extra": "^4.0.0",
    "npm-registry-client": "^8.3.0",
    "semver": "^5.3.0"
  },
  "ava": {
    "files": [
      "dist/test/**/*-test.js"
    ],
    "source": [
      "dist/src/**/*.js"
    ],
    "require": [
      "source-map-support/register"
    ]
  },
  "nyc": {
    "exclude": [
      "node_modules",
      "coverage",
      "dist/test",
      "test"
    ]
  },
  "config": {
    "commitizen": {
      "path": "./node_modules/cz-customizable"
    },
    "cz-customizable": {
      "config": "./.cz-config.js"
    }
  }
}<|MERGE_RESOLUTION|>--- conflicted
+++ resolved
@@ -54,13 +54,8 @@
     "rimraf": "^2.6.1",
     "source-map-support": "^0.4.17",
     "standard-version": "^4.0.0",
-<<<<<<< HEAD
     "tslint": "^5.7.0",
-    "typescript": "^2.3.2"
-=======
-    "tslint": "^5.2.0",
     "typescript": "^2.5.2"
->>>>>>> ea46098f
   },
   "dependencies": {
     "common-tags": "^1.4.0",
