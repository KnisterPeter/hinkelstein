{
  "name": "hinkelstein",
  "version": "0.1.0",
  "description": "Helper for monorepositories",
  "main": "dist/src/index.js",
  "bin": {
    "hinkelstein": "dist/src/index.js"
  },
  "files": [
    "dist/src",
    "index.d.ts"
  ],
  "scripts": {
    "commitmsg": "conventional-changelog-lint -e",
    "start": "npm test",
    "clean": "rimraf dist",
    "prebuild": "npm run clean",
    "build": "tsc --sourceMap",
    "build:inline": "tsc --inlineSourceMap",
    "build:watch": "tsc --sourceMap --watch",
    "pretest": "npm run clean && npm run build:inline",
    "test": "nyc --all --reporter lcov ./node_modules/.bin/ava",
    "linter": "tslint --project ./tsconfig.json --type-check",
    "prerelease": "npm test && npm run build",
    "release": "standard-version",
    "postrelease": "git push --follow-tags origin master && npm publish"
  },
  "repository": {
    "type": "git",
    "url": "KnisterPeter/hinkelstein"
  },
  "author": {
    "name": "Markus Wolf",
    "email": "knister.peter@shadowrun-clan.de"
  },
  "license": "MIT",
  "bugs": {
    "url": "https://github.com/KnisterPeter/hinkelstein/issues"
  },
  "homepage": "https://github.com/KnisterPeter/hinkelstein#readme",
  "devDependencies": {
    "@knisterpeter/standard-tslint": "^1.4.0",
    "@types/common-tags": "^1.2.5",

<<<<<<< HEAD
    "@types/fs-extra": "^4.0.1",
    "@types/node": "^8.0.0",
    "@types/semver": "^5.3.31",
=======
    "@types/fs-extra": "^4.0.0",
    "@types/node": "^8.0.25",
    "@types/semver": "^5.4.0",
>>>>>>> e3a3408b
    "ava": "^0.22.0",
    "conventional-changelog-cli": "^1.3.1",
    "conventional-changelog-lint": "^2.0.0",
    "coveralls": "^2.13.1",
    "cz-customizable": "^5.0.0",
    "husky": "^0.14.0",
    "nyc": "^11.0.2",
    "rimraf": "^2.6.1",
    "source-map-support": "^0.4.17",
    "standard-version": "^4.0.0",
    "tslint": "^5.2.0",
    "typescript": "^2.5.2"
  },
  "dependencies": {
    "common-tags": "^1.4.0",
    "conventional-commits-parser": "^2.0.0",
    "fs-extra": "^4.0.0",
    "npm-registry-client": "^8.3.0",
    "semver": "^5.3.0"
  },
  "ava": {
    "files": [
      "dist/test/**/*-test.js"
    ],
    "source": [
      "dist/src/**/*.js"
    ],
    "require": [
      "source-map-support/register"
    ]
  },
  "nyc": {
    "exclude": [
      "node_modules",
      "coverage",
      "dist/test",
      "test"
    ]
  },
  "config": {
    "commitizen": {
      "path": "./node_modules/cz-customizable"
    },
    "cz-customizable": {
      "config": "./.cz-config.js"
    }
  }
}<|MERGE_RESOLUTION|>--- conflicted
+++ resolved
@@ -41,16 +41,9 @@
   "devDependencies": {
     "@knisterpeter/standard-tslint": "^1.4.0",
     "@types/common-tags": "^1.2.5",
-
-<<<<<<< HEAD
     "@types/fs-extra": "^4.0.1",
-    "@types/node": "^8.0.0",
-    "@types/semver": "^5.3.31",
-=======
-    "@types/fs-extra": "^4.0.0",
     "@types/node": "^8.0.25",
     "@types/semver": "^5.4.0",
->>>>>>> e3a3408b
     "ava": "^0.22.0",
     "conventional-changelog-cli": "^1.3.1",
     "conventional-changelog-lint": "^2.0.0",
